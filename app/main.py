#!/usr/bin/env python3
"""
VLog字幕ツール メインエントリーポイント
PyInstaller バイナリとソースコード実行の両方に対応
"""

import logging
import os
import sys
import traceback
from datetime import datetime
from pathlib import Path


def is_console_available():
    """
    コンソールが利用可能かどうかを判定
    """
    try:
        # PyInstallerのコンソール設定を確認
        if getattr(sys, 'frozen', False):
            # 標準入力がアクセス可能かテスト
            if hasattr(sys.stdin, 'fileno'):
                return True
            # Windowsでコンソールが割り当てられているかチェック
            if sys.platform == 'win32':
                import msvcrt
                try:
                    msvcrt.kbhit()
                    return True
                except OSError:
                    return False
        # 非frozen環境では通常利用可能
        return True
    except:
        return False


def safe_input_prompt(message="Press Enter to continue..."):
    """
    安全なinputプロンプト（コンソールが利用可能な場合のみ）
    """
    if is_console_available():
        try:
            input(message)
        except (EOFError, OSError):
            pass  # コンソールエラーは無視



def setup_logging():
    """
    デバッグ用ロギング設定
    """
    # ログファイルのパス設定
    if getattr(sys, "frozen", False):
        # PyInstallerでビルドされた場合、実行ファイルと同じディレクトリに
        log_dir = Path(sys.executable).parent
    else:
        # 開発環境では現在のディレクトリに
        log_dir = Path.cwd()

    log_file = log_dir / "vlog-subs-tool-debug.log"

<<<<<<< HEAD
    # ハンドラーリスト（開発版ではコンソール出力も含める）
    handlers = [logging.FileHandler(log_file, encoding="utf-8")]
=======
    # ハンドラーリスト（ファイル出力のみ）
    handlers = [logging.FileHandler(log_file, encoding='utf-8')]
>>>>>>> 7e8282ae

    # ロガー設定
    logging.basicConfig(
        level=logging.DEBUG,
        format="%(asctime)s - %(name)s - %(levelname)s - %(message)s",
        handlers=handlers,
    )

    logger = logging.getLogger(__name__)
    logger.info("=== VLog字幕ツール ログ開始 ===")
    logger.info(f"Python version: {sys.version}")
    logger.info(f"Platform: {sys.platform}")
    logger.info(f"Executable: {sys.executable}")
    logger.info(f"Frozen: {getattr(sys, 'frozen', False)}")
    if hasattr(sys, "_MEIPASS"):
        logger.info(f"_MEIPASS: {sys._MEIPASS}")
    logger.info(f"Log file: {log_file}")

    return logger


def setup_paths():
    """
    実行環境に応じてパスを設定
    PyInstallerでビルドされたバイナリとソースコード実行の両方に対応
    """
    if getattr(sys, "frozen", False) and hasattr(sys, "_MEIPASS"):
        # PyInstallerでビルドされたバイナリの場合
        base_dir = Path(sys._MEIPASS)
        app_dir = base_dir

        # スタンドアロンバイナリのパス設定
        sys.path.insert(0, str(base_dir))
        sys.path.insert(0, str(app_dir))

        return True  # スタンドアロン実行
    else:
        # ソースコード実行の場合
        app_dir = Path(__file__).parent
        project_root = app_dir.parent

        # 開発環境のパス設定
        sys.path.insert(0, str(project_root))
        sys.path.insert(0, str(app_dir))

        return False  # 開発環境実行


def test_imports(logger):
    """段階的インポートテスト"""
    logger.info("=== 段階的インポートテスト開始 ===")

    # Stage 1: 基本Pythonモジュール
    try:
        import csv
        import json
        import os
        import pathlib
        import sys

        logger.info("✅ Stage 1: 基本Pythonモジュール - OK")
    except Exception as e:
        logger.error(f"❌ Stage 1: 基本Pythonモジュール - {e}")
        return False

    # Stage 2: PySide6基本インポート
    try:
        import PySide6

        logger.info(
            f"✅ Stage 2: PySide6インポート - OK (version: {PySide6.__version__})"
        )
    except Exception as e:
        logger.error(f"❌ Stage 2: PySide6インポート - {e}")
        return False

    # Stage 3: PySide6.QtWidgets
    try:
        from PySide6.QtWidgets import QApplication, QMainWindow

        logger.info("✅ Stage 3: PySide6.QtWidgets - OK")
    except Exception as e:
        logger.error(f"❌ Stage 3: PySide6.QtWidgets - {e}")
        return False

    # Stage 4: 重要ライブラリ
    try:
        import cv2
        import numpy
        import PIL

        logger.info("✅ Stage 4: OpenCV, NumPy, PIL - OK")
    except Exception as e:
        logger.error(f"❌ Stage 4: 重要ライブラリ - {e}")
        return False

    # Stage 5: アプリケーションモジュール
    try:
        if getattr(sys, "frozen", False):
            from ui.main_window import main as app_main
        else:
            try:
                from app.ui.main_window import main as app_main
            except (ImportError, ModuleNotFoundError):
                from ui.main_window import main as app_main
        logger.info("✅ Stage 5: アプリケーションモジュール - OK")
        return True
    except Exception as e:
        logger.error(f"❌ Stage 5: アプリケーションモジュール - {e}")
        return False


def main():
<<<<<<< HEAD
    """メインエントリーポイント（デバッグ機能統合版）"""
    # TODO: v1リリース時に削除 - Windows版でコンソールウィンドウを表示
    if DEBUG_MODE and sys.platform == "win32" and getattr(sys, "frozen", False):
        try:
            import ctypes

            kernel32 = ctypes.windll.kernel32
            # コンソールウィンドウを割り当て
            kernel32.AllocConsole()
            # 標準出力をコンソールにリダイレクト
            sys.stdout = open("CONOUT$", "w", encoding="utf-8")
            sys.stderr = open("CONOUT$", "w", encoding="utf-8")
            print("=== VLog字幕ツール デバッグコンソール ===")
            print("v1リリース時にこのコンソールは無効化されます")
            print("=" * 50)
        except Exception as e:
            pass  # コンソール表示に失敗してもアプリ起動は継続

=======
    """メインエントリーポイント"""
>>>>>>> 7e8282ae
    logger = setup_logging()
    logger.info("メインエントリーポイント開始")

    is_standalone = setup_paths()
    logger.info(f"実行環境: {'スタンドアロン' if is_standalone else 'ソースコード'}")

    try:
        # デバッグ: 段階的インポートテスト
        if not test_imports(logger):
            logger.error("段階的インポートテストに失敗しました")
<<<<<<< HEAD
            if getattr(sys, "frozen", False):
                input("Press Enter to continue...")  # コンソール版で確認
=======
            if getattr(sys, 'frozen', False):
                safe_input_prompt("Press Enter to continue...")  # コンソール版で確認
>>>>>>> 7e8282ae
            sys.exit(1)

        # メインアプリケーション起動
        logger.info("アプリケーション起動開始")

        if is_standalone:
            from ui.main_window import main as app_main
        else:
            try:
                from app.ui.main_window import main as app_main
            except (ImportError, ModuleNotFoundError):
                from ui.main_window import main as app_main

        logger.info("UIモジュール読み込み完了、アプリケーション起動中...")
        app_main()
        logger.info("アプリケーション正常終了")

    except ModuleNotFoundError as e:
        logger.error(f"ModuleNotFoundError: {e}")
        logger.error(traceback.format_exc())
        if is_standalone:
            show_standalone_error(e)
        else:
            show_source_error(e)

<<<<<<< HEAD
        if getattr(sys, "frozen", False):
            input("Press Enter to continue...")
=======
        if getattr(sys, 'frozen', False):
            safe_input_prompt("Press Enter to continue...")
>>>>>>> 7e8282ae
        sys.exit(1)

    except ImportError as e:
        logger.error(f"ImportError: {e}")
        logger.error(traceback.format_exc())
        if is_standalone:
            show_standalone_error(e)
        else:
            show_package_error(e)

<<<<<<< HEAD
        if getattr(sys, "frozen", False):
            input("Press Enter to continue...")
=======
        if getattr(sys, 'frozen', False):
            safe_input_prompt("Press Enter to continue...")
>>>>>>> 7e8282ae
        sys.exit(1)

    except Exception as e:
        logger.error(f"Unexpected error: {e}")
        logger.error(traceback.format_exc())

        print(f"❌ 予期しないエラーが発生しました: {e}")
        print()
        print("🔧 詳細ログ:")
        print(f"   ログファイル: vlog-subs-tool-debug.log")
        print()
        print("🔧 解決方法:")
        print("- アプリケーションを再起動してください")
        print("- 問題が続く場合は以下にご報告ください:")
        print("  https://github.com/lancelot89/vlog-subs-tool/issues")

<<<<<<< HEAD
        if getattr(sys, "frozen", False):
            input("Press Enter to continue...")
=======
        if getattr(sys, 'frozen', False):
            safe_input_prompt("Press Enter to continue...")
>>>>>>> 7e8282ae
        sys.exit(1)


def show_standalone_error(error):
    """スタンドアロンバイナリ実行時のエラー表示"""
    print("❌ エラー: バイナリファイルに問題があります")
    print()
    print("🔧 解決方法:")
    print("1. バイナリファイルを再ダウンロード:")
    print("   https://github.com/lancelot89/vlog-subs-tool/releases/latest")
    print()
    print("2. ウイルス対策ソフトでスキャン後、再実行")
    print()
    print("3. 問題が続く場合はIssueを報告:")
    print("   https://github.com/lancelot89/vlog-subs-tool/issues")
    print()
    print(f"🐛 詳細エラー: {error}")


def show_source_error(error):
    """ソースコード実行時の依存関係エラー表示"""
    print("❌ エラー: 依存関係が不足しているか、実行方法に問題があります")
    print()
    print("🔧 解決方法:")
    print("1. 依存関係をインストール:")
    print("   pip install -e .")
    print()
    print("2. 推奨実行方法:")
    print("   python -m app.main")
    print()
    print("3. または、プロジェクトルートから:")
    print("   python app/main.py")
    print()
    print("📋 詳細なインストール手順:")
    print("   https://github.com/lancelot89/vlog-subs-tool#インストール")
    print()
    print(f"🐛 元のエラー: {error}")


def show_package_error(error):
    """パッケージインストールエラー表示"""
    print("❌ エラー: 必要なパッケージがインストールされていません")
    print()
    print("🔧 解決方法:")
    print("1. 仮想環境を作成 (推奨):")
    print("   python -m venv venv")
    print("   source venv/bin/activate  # Linux/macOS")
    print("   # venv\\Scripts\\activate   # Windows")
    print()
    print("2. 依存関係をインストール:")
    print("   pip install -e .")
    print()
    print("3. アプリケーションを起動:")
    print("   python -m app.main")
    print()
    print(f"🐛 元のエラー: {error}")


if __name__ == "__main__":
    main()<|MERGE_RESOLUTION|>--- conflicted
+++ resolved
@@ -4,12 +4,12 @@
 PyInstaller バイナリとソースコード実行の両方に対応
 """
 
+import sys
+import os
+from pathlib import Path
 import logging
-import os
-import sys
 import traceback
 from datetime import datetime
-from pathlib import Path
 
 
 def is_console_available():
@@ -47,13 +47,12 @@
             pass  # コンソールエラーは無視
 
 
-
 def setup_logging():
     """
     デバッグ用ロギング設定
     """
     # ログファイルのパス設定
-    if getattr(sys, "frozen", False):
+    if getattr(sys, 'frozen', False):
         # PyInstallerでビルドされた場合、実行ファイルと同じディレクトリに
         log_dir = Path(sys.executable).parent
     else:
@@ -62,19 +61,14 @@
 
     log_file = log_dir / "vlog-subs-tool-debug.log"
 
-<<<<<<< HEAD
-    # ハンドラーリスト（開発版ではコンソール出力も含める）
-    handlers = [logging.FileHandler(log_file, encoding="utf-8")]
-=======
     # ハンドラーリスト（ファイル出力のみ）
     handlers = [logging.FileHandler(log_file, encoding='utf-8')]
->>>>>>> 7e8282ae
 
     # ロガー設定
     logging.basicConfig(
         level=logging.DEBUG,
-        format="%(asctime)s - %(name)s - %(levelname)s - %(message)s",
-        handlers=handlers,
+        format='%(asctime)s - %(name)s - %(levelname)s - %(message)s',
+        handlers=handlers
     )
 
     logger = logging.getLogger(__name__)
@@ -83,19 +77,18 @@
     logger.info(f"Platform: {sys.platform}")
     logger.info(f"Executable: {sys.executable}")
     logger.info(f"Frozen: {getattr(sys, 'frozen', False)}")
-    if hasattr(sys, "_MEIPASS"):
+    if hasattr(sys, '_MEIPASS'):
         logger.info(f"_MEIPASS: {sys._MEIPASS}")
     logger.info(f"Log file: {log_file}")
 
     return logger
 
-
 def setup_paths():
     """
     実行環境に応じてパスを設定
     PyInstallerでビルドされたバイナリとソースコード実行の両方に対応
     """
-    if getattr(sys, "frozen", False) and hasattr(sys, "_MEIPASS"):
+    if getattr(sys, 'frozen', False) and hasattr(sys, '_MEIPASS'):
         # PyInstallerでビルドされたバイナリの場合
         base_dir = Path(sys._MEIPASS)
         app_dir = base_dir
@@ -116,19 +109,13 @@
 
         return False  # 開発環境実行
 
-
 def test_imports(logger):
     """段階的インポートテスト"""
     logger.info("=== 段階的インポートテスト開始 ===")
 
     # Stage 1: 基本Pythonモジュール
     try:
-        import csv
-        import json
-        import os
-        import pathlib
-        import sys
-
+        import sys, os, pathlib, json, csv
         logger.info("✅ Stage 1: 基本Pythonモジュール - OK")
     except Exception as e:
         logger.error(f"❌ Stage 1: 基本Pythonモジュール - {e}")
@@ -137,10 +124,7 @@
     # Stage 2: PySide6基本インポート
     try:
         import PySide6
-
-        logger.info(
-            f"✅ Stage 2: PySide6インポート - OK (version: {PySide6.__version__})"
-        )
+        logger.info(f"✅ Stage 2: PySide6インポート - OK (version: {PySide6.__version__})")
     except Exception as e:
         logger.error(f"❌ Stage 2: PySide6インポート - {e}")
         return False
@@ -148,7 +132,6 @@
     # Stage 3: PySide6.QtWidgets
     try:
         from PySide6.QtWidgets import QApplication, QMainWindow
-
         logger.info("✅ Stage 3: PySide6.QtWidgets - OK")
     except Exception as e:
         logger.error(f"❌ Stage 3: PySide6.QtWidgets - {e}")
@@ -156,10 +139,7 @@
 
     # Stage 4: 重要ライブラリ
     try:
-        import cv2
-        import numpy
-        import PIL
-
+        import cv2, numpy, PIL
         logger.info("✅ Stage 4: OpenCV, NumPy, PIL - OK")
     except Exception as e:
         logger.error(f"❌ Stage 4: 重要ライブラリ - {e}")
@@ -167,7 +147,7 @@
 
     # Stage 5: アプリケーションモジュール
     try:
-        if getattr(sys, "frozen", False):
+        if getattr(sys, 'frozen', False):
             from ui.main_window import main as app_main
         else:
             try:
@@ -180,30 +160,8 @@
         logger.error(f"❌ Stage 5: アプリケーションモジュール - {e}")
         return False
 
-
 def main():
-<<<<<<< HEAD
-    """メインエントリーポイント（デバッグ機能統合版）"""
-    # TODO: v1リリース時に削除 - Windows版でコンソールウィンドウを表示
-    if DEBUG_MODE and sys.platform == "win32" and getattr(sys, "frozen", False):
-        try:
-            import ctypes
-
-            kernel32 = ctypes.windll.kernel32
-            # コンソールウィンドウを割り当て
-            kernel32.AllocConsole()
-            # 標準出力をコンソールにリダイレクト
-            sys.stdout = open("CONOUT$", "w", encoding="utf-8")
-            sys.stderr = open("CONOUT$", "w", encoding="utf-8")
-            print("=== VLog字幕ツール デバッグコンソール ===")
-            print("v1リリース時にこのコンソールは無効化されます")
-            print("=" * 50)
-        except Exception as e:
-            pass  # コンソール表示に失敗してもアプリ起動は継続
-
-=======
     """メインエントリーポイント"""
->>>>>>> 7e8282ae
     logger = setup_logging()
     logger.info("メインエントリーポイント開始")
 
@@ -214,13 +172,8 @@
         # デバッグ: 段階的インポートテスト
         if not test_imports(logger):
             logger.error("段階的インポートテストに失敗しました")
-<<<<<<< HEAD
-            if getattr(sys, "frozen", False):
-                input("Press Enter to continue...")  # コンソール版で確認
-=======
             if getattr(sys, 'frozen', False):
                 safe_input_prompt("Press Enter to continue...")  # コンソール版で確認
->>>>>>> 7e8282ae
             sys.exit(1)
 
         # メインアプリケーション起動
@@ -246,13 +199,8 @@
         else:
             show_source_error(e)
 
-<<<<<<< HEAD
-        if getattr(sys, "frozen", False):
-            input("Press Enter to continue...")
-=======
         if getattr(sys, 'frozen', False):
             safe_input_prompt("Press Enter to continue...")
->>>>>>> 7e8282ae
         sys.exit(1)
 
     except ImportError as e:
@@ -263,13 +211,8 @@
         else:
             show_package_error(e)
 
-<<<<<<< HEAD
-        if getattr(sys, "frozen", False):
-            input("Press Enter to continue...")
-=======
         if getattr(sys, 'frozen', False):
             safe_input_prompt("Press Enter to continue...")
->>>>>>> 7e8282ae
         sys.exit(1)
 
     except Exception as e:
@@ -286,15 +229,9 @@
         print("- 問題が続く場合は以下にご報告ください:")
         print("  https://github.com/lancelot89/vlog-subs-tool/issues")
 
-<<<<<<< HEAD
-        if getattr(sys, "frozen", False):
-            input("Press Enter to continue...")
-=======
         if getattr(sys, 'frozen', False):
             safe_input_prompt("Press Enter to continue...")
->>>>>>> 7e8282ae
         sys.exit(1)
-
 
 def show_standalone_error(error):
     """スタンドアロンバイナリ実行時のエラー表示"""
@@ -311,7 +248,6 @@
     print()
     print(f"🐛 詳細エラー: {error}")
 
-
 def show_source_error(error):
     """ソースコード実行時の依存関係エラー表示"""
     print("❌ エラー: 依存関係が不足しているか、実行方法に問題があります")
@@ -330,7 +266,6 @@
     print("   https://github.com/lancelot89/vlog-subs-tool#インストール")
     print()
     print(f"🐛 元のエラー: {error}")
-
 
 def show_package_error(error):
     """パッケージインストールエラー表示"""
@@ -350,6 +285,5 @@
     print()
     print(f"🐛 元のエラー: {error}")
 
-
 if __name__ == "__main__":
     main()